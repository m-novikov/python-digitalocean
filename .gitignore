--- conflicted
+++ resolved
@@ -41,9 +41,6 @@
 .cache
 
 .venv
-<<<<<<< HEAD
-=======
 
 *.sw[pon]
-.eggs
->>>>>>> ba4d997c
+.eggs