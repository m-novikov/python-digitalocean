--- conflicted
+++ resolved
@@ -168,11 +168,8 @@
 droplet.create()
 ```
 
-<<<<<<< HEAD
-**[⬆ back to top](#table-of-contents)**
-
-=======
->>>>>>> 0bc4e71b
+**[⬆ back to top](#table-of-contents)**
+
 ### Creating a Firewall
 
 This example creates a firewall that only accepts inbound tcp traffic on port 80 from a specific load balancer and allows outbout tcp traffic on all ports to all addresses.
@@ -203,13 +200,10 @@
 firewall.create()
 ```
 
-<<<<<<< HEAD
 **[⬆ back to top](#table-of-contents)**
 
 ## Getting account requests/hour limits status
-=======
-## Getting account requests/hour limits status:
->>>>>>> 0bc4e71b
+
 Each request will also include the rate limit information:
 
 ```python
