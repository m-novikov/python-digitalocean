--- conflicted
+++ resolved
@@ -71,7 +71,6 @@
         if kwargs.get("weight", None) != None:
             data['weight'] = kwargs.get("weight", None)
 
-<<<<<<< HEAD
         if kwargs.get("ttl", None):
             data['ttl'] = kwargs.get("ttl", 1800)
 
@@ -80,10 +79,9 @@
 
         if kwargs.get("tag", None):
             data['tag'] = kwargs.get("tag", "issue")
-=======
+
         if self.ttl:
             data['ttl'] = self.ttl
->>>>>>> ce86b92b
 
         return self.get_data(
             "domains/%s/records" % self.name,
